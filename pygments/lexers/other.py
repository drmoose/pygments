--- conflicted
+++ resolved
@@ -33,12 +33,8 @@
            'AutohotkeyLexer', 'GoodDataCLLexer', 'MaqlLexer', 'ProtoBufLexer',
            'HybrisLexer', 'AwkLexer', 'Cfengine3Lexer', 'SnobolLexer',
            'ECLLexer', 'UrbiscriptLexer', 'OpenEdgeLexer', 'BroLexer',
-<<<<<<< HEAD
-           'MscgenLexer', 'KconfigLexer', 'VGLLexer', 'SourcePawnLexer', 'RPMSpecLexer']
-=======
            'MscgenLexer', 'KconfigLexer', 'VGLLexer', 'SourcePawnLexer',
-           'RobotFrameworkLexer', 'PuppetLexer', 'NSISLexer']
->>>>>>> 80911031
+           'RobotFrameworkLexer', 'PuppetLexer', 'NSISLexer', 'RPMSpecLexer']
 
 
 class ECLLexer(RegexLexer):
@@ -3163,77 +3159,6 @@
                     if value in self.SM_TYPES:
                         token = Keyword.Type
                     elif value in self._functions:
-<<<<<<< HEAD
-                        tokens = Name.Builtin
-            yield index, token, value
-
-
-class RPMSpecLexer(RegexLexer):
-    """
-    For RPM *.spec files
-
-    *New in Pygments 1.6.*
-    """
-
-    name = 'RPMSpec'
-    aliases = ['spec']
-    filenames = ['*.spec']
-    mimetypes = ['text/x-rpm-spec']
-
-    _directives = '(?:package|prep|build|install|clean|check|pre[a-z]*|post[a-z]*|trigger[a-z]*|files)'
-
-    tokens = {
-        'root': [
-            (r'#.*\n', Comment),
-            include('basic'),
-        ],
-        'description': [
-            (r'^(%' + _directives + ')(.*)$', bygroups(Name.Decorator, Text), '#pop'),
-            (r'\n', Text),
-            (r'.', Text),
-        ],
-        'changelog': [
-            (r'\*.*\n', Generic.Subheading),
-            (r'^(%' + _directives + ')(.*)$', bygroups(Name.Decorator, Text), '#pop'),
-            (r'\n', Text),
-            (r'.', Text),
-        ],
-        'string': [
-            (r'"', String.Double, '#pop'),
-            (r'\\([\\abfnrtv"\']|x[a-fA-F0-9]{2,4}|[0-7]{1,3})', String.Escape),
-            include('interpol'),
-            (r'.', String.Double),
-        ],
-        'basic': [
-            include('macro'),
-            (r'(?i)^(Name|Version|Release|Epoch|Summary|Group|License|Packager|Vendor|Icon|URL|'
-             r'Distribution|Prefix|Patch[0-9]*|Source[0-9]*|Requires\(?[a-z]*\)?|[A-Za-z]+Req|'
-             r'Obsoletes|Provides|Conflicts|Build[A-Za-z]+|[A-Za-z]+Arch|Auto[A-Za-z]+)(:)(.*)$',
-             bygroups(Generic.Heading, Punctuation, using(this))),
-            (r'^%description', Name.Decorator, 'description'),
-            (r'^%changelog', Name.Decorator, 'changelog'),
-            (r'^(%' + _directives + ')(.*)$', bygroups(Name.Decorator, Text)),
-            (r'%(attr|defattr|dir|doc(?:dir)?|setup|config(?:ure)?|'
-             r'make(?:install)|ghost|patch[0-9]+|find_lang|exclude|verify)',
-             Keyword),
-            include('interpol'),
-            (r"'.*'", String.Single),
-            (r'"', String.Double, 'string'),
-            (r'.', Text),
-        ],
-        'macro': [
-            (r'%define.*\n', Comment.Preproc),
-            (r'%\{\!\?.*%define.*\}', Comment.Preproc),
-            (r'(%(?:if(?:n?arch)?|else(?:if)?|endif))(.*)$', bygroups(Comment.Preproc, Text)),
-        ],
-        'interpol': [
-            (r'%\{?__[a-z_]+\}?', Name.Function),
-            (r'%\{?_([a-z_]+dir|[a-z_]+path|prefix)\}?', Keyword.Pseudo),
-            (r'%\{\?[A-Za-z0-9_]+\}', Name.Variable),
-            (r'\$\{?RPM_[A-Z0-9_]+\}?', Name.Variable.Global),
-            (r'%\{[a-zA-Z][a-zA-Z0-9_]+\}', Keyword.Constant),
-        ]
-=======
                         token = Name.Builtin
             yield index, token, value
 
@@ -3429,5 +3354,72 @@
             include('interpol'),
             (r'.', String.Double),
         ],
->>>>>>> 80911031
+    }
+
+
+class RPMSpecLexer(RegexLexer):
+    """
+    For RPM *.spec files
+
+    *New in Pygments 1.6.*
+    """
+
+    name = 'RPMSpec'
+    aliases = ['spec']
+    filenames = ['*.spec']
+    mimetypes = ['text/x-rpm-spec']
+
+    _directives = '(?:package|prep|build|install|clean|check|pre[a-z]*|post[a-z]*|trigger[a-z]*|files)'
+
+    tokens = {
+        'root': [
+            (r'#.*\n', Comment),
+            include('basic'),
+        ],
+        'description': [
+            (r'^(%' + _directives + ')(.*)$', bygroups(Name.Decorator, Text), '#pop'),
+            (r'\n', Text),
+            (r'.', Text),
+        ],
+        'changelog': [
+            (r'\*.*\n', Generic.Subheading),
+            (r'^(%' + _directives + ')(.*)$', bygroups(Name.Decorator, Text), '#pop'),
+            (r'\n', Text),
+            (r'.', Text),
+        ],
+        'string': [
+            (r'"', String.Double, '#pop'),
+            (r'\\([\\abfnrtv"\']|x[a-fA-F0-9]{2,4}|[0-7]{1,3})', String.Escape),
+            include('interpol'),
+            (r'.', String.Double),
+        ],
+        'basic': [
+            include('macro'),
+            (r'(?i)^(Name|Version|Release|Epoch|Summary|Group|License|Packager|Vendor|Icon|URL|'
+             r'Distribution|Prefix|Patch[0-9]*|Source[0-9]*|Requires\(?[a-z]*\)?|[A-Za-z]+Req|'
+             r'Obsoletes|Provides|Conflicts|Build[A-Za-z]+|[A-Za-z]+Arch|Auto[A-Za-z]+)(:)(.*)$',
+             bygroups(Generic.Heading, Punctuation, using(this))),
+            (r'^%description', Name.Decorator, 'description'),
+            (r'^%changelog', Name.Decorator, 'changelog'),
+            (r'^(%' + _directives + ')(.*)$', bygroups(Name.Decorator, Text)),
+            (r'%(attr|defattr|dir|doc(?:dir)?|setup|config(?:ure)?|'
+             r'make(?:install)|ghost|patch[0-9]+|find_lang|exclude|verify)',
+             Keyword),
+            include('interpol'),
+            (r"'.*'", String.Single),
+            (r'"', String.Double, 'string'),
+            (r'.', Text),
+        ],
+        'macro': [
+            (r'%define.*\n', Comment.Preproc),
+            (r'%\{\!\?.*%define.*\}', Comment.Preproc),
+            (r'(%(?:if(?:n?arch)?|else(?:if)?|endif))(.*)$', bygroups(Comment.Preproc, Text)),
+        ],
+        'interpol': [
+            (r'%\{?__[a-z_]+\}?', Name.Function),
+            (r'%\{?_([a-z_]+dir|[a-z_]+path|prefix)\}?', Keyword.Pseudo),
+            (r'%\{\?[A-Za-z0-9_]+\}', Name.Variable),
+            (r'\$\{?RPM_[A-Z0-9_]+\}?', Name.Variable.Global),
+            (r'%\{[a-zA-Z][a-zA-Z0-9_]+\}', Keyword.Constant),
+        ]
     }