--- conflicted
+++ resolved
@@ -17,15 +17,9 @@
 
 from pygments.lexers.python import PythonLexer
 
-<<<<<<< HEAD
-__all__ = ['SchemeLexer', 'CommonLispLexer',
-           'HyLexer', 'RacketLexer',
-           'NewLispLexer', 'EmacsLispLexer', ]
-=======
 __all__ = ['SchemeLexer', 'CommonLispLexer', 'HyLexer', 'RacketLexer',
-           'NewLispLexer', 'ShenLexer']
-
->>>>>>> cd38167a
+           'NewLispLexer', 'EmacsLispLexer', 'ShenLexer']
+
 
 class SchemeLexer(RegexLexer):
     """
@@ -1485,7 +1479,6 @@
         ],
     }
 
-<<<<<<< HEAD
 
 class EmacsLispLexer(RegexLexer):
     """
@@ -2128,7 +2121,8 @@
             (r'"', String, '#pop'),
         ],
     }
-=======
+
+
 class ShenLexer(RegexLexer):
     """
     Lexer for `Shen <http://shenlanguage.org/>`_ source code.
@@ -2288,4 +2282,4 @@
             elif token in (Literal, Name.Function):
                 token = Name.Variable if value.istitle() else Keyword.Type
             yield index, token, value
->>>>>>> cd38167a
+
