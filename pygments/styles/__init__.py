--- conflicted
+++ resolved
@@ -34,11 +34,8 @@
     'vs':       'vs::VisualStudioStyle',
     'tango':    'tango::TangoStyle',
     'rrt':      'rrt::RrtStyle',
-<<<<<<< HEAD
     'xcode':    'xcode::XcodeStyle',
-=======
     'igor':     'igor::IgorStyle',
->>>>>>> 2be62cd5
 }
 
 
