# -*- coding: utf-8 -*-
"""
    Javascript tests
    ~~~~~~~~~~~~~~~~

    :copyright: Copyright 2006-2021 by the Pygments team, see AUTHORS.
    :license: BSD, see LICENSE for details.
"""

import pytest

<<<<<<< HEAD
from pygments.lexers.javascript import JavascriptLexer
from pygments.token import Number
=======
from pygments.lexers import CoffeeScriptLexer, TypeScriptLexer
from pygments.token import Token

COFFEE_SLASH_GOLDEN = [
    # input_str, slashes_are_regex_here
    (r'/\\/', True),
    (r'/\\/i', True),
    (r'/\//', True),
    (r'/(\s)/', True),
    ('/a{2,8}/', True),
    ('/b*c?d+/', True),
    ('/(capture-match)/', True),
    ('/(?:do-not-capture-match)/', True),
    ('/this|or|that/', True),
    ('/[char-set]/', True),
    ('/[^neg-char_st]/', True),
    ('/^.*$/', True),
    (r'/\n(\f)\0\1\d\b\cm\u1234/', True),
    (r'/^.?([^/\\\n\w]*)a\1+$/.something(or_other) # something more complex', True),
    ("foo = (str) ->\n  /'|\"/.test str", True),
    ('a = a / b / c', False),
    ('a = a/b/c', False),
    ('a = a/b/ c', False),
    ('a = a /b/c', False),
    ('a = 1 + /d/.test(a)', True),
]
>>>>>>> 05effdac


@pytest.fixture(scope='module')
def lexer():
<<<<<<< HEAD
    yield JavascriptLexer()


@pytest.mark.parametrize(
    'text',
    (
        '1', '1.', '.1', '1.1', '1e1', '1E1', '1e+1', '1E-1', '1.e1', '.1e1',
        '0888',  # octal prefix with non-octal numbers
    )
)
def test_float_literal_positive_matches(lexer, text):
    """Test literals that should be tokenized as float literals."""
    assert list(lexer.get_tokens(text))[0] == (Number.Float, text)


@pytest.mark.parametrize('text', ('.\u0b6a', '.', '1..', '1n', '1ee', '1e', '1e-', '1e--1', '1e++1', '1e1.0'))
def test_float_literals_negative_matches(lexer, text):
    """Test text that should **not** be tokenized as float literals."""
    assert list(lexer.get_tokens(text))[0] != (Number.Float, text)


@pytest.mark.parametrize('text', ('0n', '123n'))
def test_integer_literal_positive_matches(lexer, text):
    """Test literals that should be tokenized as integer literals."""
    assert list(lexer.get_tokens(text))[0] == (Number.Integer, text)


@pytest.mark.parametrize('text', ('1N', '1', '1.0'))
def test_integer_literals_negative_matches(lexer, text):
    """Test text that should **not** be tokenized as integer literals."""
    assert list(lexer.get_tokens(text))[0] != (Number.Integer, text)


@pytest.mark.parametrize('text', ('0b01', '0B10n'))
def test_binary_literal_positive_matches(lexer, text):
    """Test literals that should be tokenized as binary literals."""
    assert list(lexer.get_tokens(text))[0] == (Number.Bin, text)


@pytest.mark.parametrize('text', ('0b0N', '0b', '0bb', '0b2'))
def test_binary_literals_negative_matches(lexer, text):
    """Test text that should **not** be tokenized as binary literals."""
    assert list(lexer.get_tokens(text))[0] != (Number.Bin, text)


@pytest.mark.parametrize('text', ('017', '071n', '0o11', '0O77n'))
def test_octal_literal_positive_matches(lexer, text):
    """Test literals that should be tokenized as octal literals."""
    assert list(lexer.get_tokens(text))[0] == (Number.Oct, text)


@pytest.mark.parametrize('text', ('01N', '089', '098n', '0o', '0OO', '0o88', '0O88n'))
def test_octal_literals_negative_matches(lexer, text):
    """Test text that should **not** be tokenized as octal literals."""
    assert list(lexer.get_tokens(text))[0] != (Number.Oct, text)


@pytest.mark.parametrize('text', ('0x01', '0Xefn', '0x0EF'))
def test_hexadecimal_literal_positive_matches(lexer, text):
    """Test literals that should be tokenized as hexadecimal literals."""
    assert list(lexer.get_tokens(text))[0] == (Number.Hex, text)


@pytest.mark.parametrize('text', ('0x0N', '0x', '0Xx', '0xg', '0xhn'))
def test_hexadecimal_literals_negative_matches(lexer, text):
    """Test text that should **not** be tokenized as hexadecimal literals."""
    assert list(lexer.get_tokens(text))[0] != (Number.Hex, text)
=======
    yield CoffeeScriptLexer()


@pytest.mark.parametrize('golden', COFFEE_SLASH_GOLDEN)
def test_coffee_slashes(lexer, golden):
    input_str, slashes_are_regex_here = golden
    output = list(lexer.get_tokens(input_str))
    print(output)
    for t, s in output:
        if '/' in s:
            is_regex = t is Token.String.Regex
            assert is_regex == slashes_are_regex_here, (t, s)


def test_mixed_slashes(lexer):
    fragment = u'a?/foo/:1/2;\n'
    tokens = [
        (Token.Name.Other, u'a'),
        (Token.Operator, u'?'),
        (Token.Literal.String.Regex, u'/foo/'),
        (Token.Operator, u':'),
        (Token.Literal.Number.Integer, u'1'),
        (Token.Operator, u'/'),
        (Token.Literal.Number.Integer, u'2'),
        (Token.Punctuation, u';'),
        (Token.Text, u'\n'),
    ]
    assert list(lexer.get_tokens(fragment)) == tokens


def test_beware_infinite_loop(lexer):
    # This demonstrates the case that "This isn't really guarding" comment
    # refers to.
    fragment = '/a/x;\n'
    tokens = [
        (Token.Text, ''),
        (Token.Operator, '/'),
        (Token.Name.Other, 'a'),
        (Token.Operator, '/'),
        (Token.Name.Other, 'x'),
        (Token.Punctuation, ';'),
        (Token.Text, '\n'),
    ]
    assert list(lexer.get_tokens(fragment)) == tokens

@pytest.fixture(scope='module')
def ts_lexer():
    yield TypeScriptLexer()

def test_function_definition(ts_lexer):
    fragment = u'async function main() {\n}'
    tokens = [
        (Token.Keyword, u'async'),
        (Token.Text, u' '),
        (Token.Keyword.Declaration, u'function'),
        (Token.Text, u' '),
        (Token.Name.Other, u'main'),
        (Token.Punctuation, u'('),
        (Token.Punctuation, u')'),
        (Token.Text, u' '),
        (Token.Punctuation, u'{'),
        (Token.Text, u'\n'),
        (Token.Punctuation, u'}'),
        (Token.Text, u'\n'),
    ]
    assert list(ts_lexer.get_tokens(fragment)) == tokens
>>>>>>> 05effdac
<|MERGE_RESOLUTION|>--- conflicted
+++ resolved
@@ -9,42 +9,12 @@
 
 import pytest
 
-<<<<<<< HEAD
-from pygments.lexers.javascript import JavascriptLexer
-from pygments.token import Number
-=======
-from pygments.lexers import CoffeeScriptLexer, TypeScriptLexer
-from pygments.token import Token
-
-COFFEE_SLASH_GOLDEN = [
-    # input_str, slashes_are_regex_here
-    (r'/\\/', True),
-    (r'/\\/i', True),
-    (r'/\//', True),
-    (r'/(\s)/', True),
-    ('/a{2,8}/', True),
-    ('/b*c?d+/', True),
-    ('/(capture-match)/', True),
-    ('/(?:do-not-capture-match)/', True),
-    ('/this|or|that/', True),
-    ('/[char-set]/', True),
-    ('/[^neg-char_st]/', True),
-    ('/^.*$/', True),
-    (r'/\n(\f)\0\1\d\b\cm\u1234/', True),
-    (r'/^.?([^/\\\n\w]*)a\1+$/.something(or_other) # something more complex', True),
-    ("foo = (str) ->\n  /'|\"/.test str", True),
-    ('a = a / b / c', False),
-    ('a = a/b/c', False),
-    ('a = a/b/ c', False),
-    ('a = a /b/c', False),
-    ('a = 1 + /d/.test(a)', True),
-]
->>>>>>> 05effdac
+from pygments.lexers.javascript import JavascriptLexer, TypeScriptLexer
+from pygments.token import Number, Token
 
 
 @pytest.fixture(scope='module')
 def lexer():
-<<<<<<< HEAD
     yield JavascriptLexer()
 
 
@@ -112,51 +82,6 @@
 def test_hexadecimal_literals_negative_matches(lexer, text):
     """Test text that should **not** be tokenized as hexadecimal literals."""
     assert list(lexer.get_tokens(text))[0] != (Number.Hex, text)
-=======
-    yield CoffeeScriptLexer()
-
-
-@pytest.mark.parametrize('golden', COFFEE_SLASH_GOLDEN)
-def test_coffee_slashes(lexer, golden):
-    input_str, slashes_are_regex_here = golden
-    output = list(lexer.get_tokens(input_str))
-    print(output)
-    for t, s in output:
-        if '/' in s:
-            is_regex = t is Token.String.Regex
-            assert is_regex == slashes_are_regex_here, (t, s)
-
-
-def test_mixed_slashes(lexer):
-    fragment = u'a?/foo/:1/2;\n'
-    tokens = [
-        (Token.Name.Other, u'a'),
-        (Token.Operator, u'?'),
-        (Token.Literal.String.Regex, u'/foo/'),
-        (Token.Operator, u':'),
-        (Token.Literal.Number.Integer, u'1'),
-        (Token.Operator, u'/'),
-        (Token.Literal.Number.Integer, u'2'),
-        (Token.Punctuation, u';'),
-        (Token.Text, u'\n'),
-    ]
-    assert list(lexer.get_tokens(fragment)) == tokens
-
-
-def test_beware_infinite_loop(lexer):
-    # This demonstrates the case that "This isn't really guarding" comment
-    # refers to.
-    fragment = '/a/x;\n'
-    tokens = [
-        (Token.Text, ''),
-        (Token.Operator, '/'),
-        (Token.Name.Other, 'a'),
-        (Token.Operator, '/'),
-        (Token.Name.Other, 'x'),
-        (Token.Punctuation, ';'),
-        (Token.Text, '\n'),
-    ]
-    assert list(lexer.get_tokens(fragment)) == tokens
 
 @pytest.fixture(scope='module')
 def ts_lexer():
@@ -178,5 +103,4 @@
         (Token.Punctuation, u'}'),
         (Token.Text, u'\n'),
     ]
-    assert list(ts_lexer.get_tokens(fragment)) == tokens
->>>>>>> 05effdac
+    assert list(ts_lexer.get_tokens(fragment)) == tokens